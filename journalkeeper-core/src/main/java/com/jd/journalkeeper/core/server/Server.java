package com.jd.journalkeeper.core.server;

import com.jd.journalkeeper.base.Serializer;
import com.jd.journalkeeper.core.api.RaftEntry;
import com.jd.journalkeeper.core.api.RaftJournal;
import com.jd.journalkeeper.core.entry.reserved.CompactJournalEntrySerializer;
import com.jd.journalkeeper.core.entry.reserved.ReservedEntry;
import com.jd.journalkeeper.core.entry.reserved.ScalePartitionsEntrySerializer;
import com.jd.journalkeeper.core.journal.Journal;
import com.jd.journalkeeper.rpc.client.*;
import com.jd.journalkeeper.utils.event.*;
import com.jd.journalkeeper.core.api.ClusterConfiguration;
import com.jd.journalkeeper.core.api.RaftServer;
import com.jd.journalkeeper.core.api.State;
import com.jd.journalkeeper.core.api.StateFactory;
import com.jd.journalkeeper.core.entry.Entry;
import com.jd.journalkeeper.exceptions.IndexOverflowException;
import com.jd.journalkeeper.exceptions.IndexUnderflowException;
import com.jd.journalkeeper.exceptions.NoSuchSnapshotException;
import com.jd.journalkeeper.persistence.BufferPool;
import com.jd.journalkeeper.persistence.MetadataPersistence;
import com.jd.journalkeeper.persistence.PersistenceFactory;
import com.jd.journalkeeper.persistence.ServerMetadata;
import com.jd.journalkeeper.rpc.RpcAccessPointFactory;
import com.jd.journalkeeper.rpc.server.*;
import com.jd.journalkeeper.utils.spi.ServiceSupport;
import com.jd.journalkeeper.utils.state.StateServer;
import com.jd.journalkeeper.utils.threads.AsyncLoopThread;
import com.jd.journalkeeper.utils.threads.ThreadBuilder;
import com.jd.journalkeeper.utils.threads.Threads;
import com.jd.journalkeeper.utils.threads.ThreadsFactory;
import org.slf4j.Logger;
import org.slf4j.LoggerFactory;

import java.io.Closeable;
import java.io.Flushable;
import java.io.IOException;
import java.net.URI;
import java.nio.file.Files;
import java.nio.file.Path;
import java.nio.file.Paths;
import java.util.*;
import java.util.concurrent.*;
import java.util.concurrent.locks.Lock;
import java.util.concurrent.locks.ReentrantLock;
import java.util.concurrent.locks.StampedLock;
import java.util.stream.Collectors;
import java.util.stream.Stream;
import java.util.stream.StreamSupport;

import static com.jd.journalkeeper.core.api.RaftJournal.RESERVED_PARTITION;

/**
 * Server就是集群中的节点，它包含了存储在Server上日志（journal），一组快照（snapshots[]）和一个状态机（stateMachine）实例。
 * @author liyue25
 * Date: 2019-03-14
 */
public abstract class Server<E, Q, R>
        extends RaftServer<E, Q, R>
        implements ServerRpc {
    private static final Logger logger = LoggerFactory.getLogger(Server.class);
    /**
     * 每个Server模块中需要运行一个用于执行日志更新状态，保存Snapshot的状态机线程，
     */
    protected final static String STATE_MACHINE_THREAD = "StateMachineThread";
    /**
     * 刷盘Journal线程
     */
    protected final static String FLUSH_JOURNAL_THREAD = "FlushJournalThread";
    @Override
    public boolean isAlive() {
        return true;
    }

    @Override
    public URI serverUri() {
        return uri;
    }

    /**
     * 节点上的最新状态 和 被状态机执行的最大日志条目的索引值（从 0 开始递增）
     */
    protected final State<E, Q, R> state;

    protected final ScheduledExecutorService scheduledExecutor;

    protected final ExecutorService asyncExecutor;
    /**
     * 心跳间隔、选举超时等随机时间的随机范围
     */
    public final static float RAND_INTERVAL_RANGE = 0.25F;

    /**
     * 所有选民节点地址，包含LEADER
     */
    protected List<URI> voters;

    /**
     * 当前Server URI
     */
    protected URI uri;
    /**
     * 存放日志
     */
    protected Journal journal;
    /**
     * 存放节点上所有状态快照的稀疏数组，数组的索引（key）就是快照对应的日志位置的索引
     */
    protected final NavigableMap<Long, State<E, Q, R>> snapshots = new ConcurrentSkipListMap<>();

    /**
     * 已知的被提交的最大日志条目的索引值（从 0 开始递增）
     */
    protected long commitIndex;

    /**
     * 当前LEADER节点地址
     */
    protected URI leader;

    /**
     * 观察者节点
     */
    protected List<URI> observers;



    //TODO: Log Compaction, install snapshot rpc
    protected ScheduledFuture flushFuture, compactionFuture;

    /**
     * 可用状态
     */
    private boolean available = false;

    /**
     * 持久化实现接入点
     */
    protected PersistenceFactory persistenceFactory;
    /**
     * 元数据持久化服务
     */
    protected MetadataPersistence metadataPersistence;

    /**
     * 状态读写锁
     * 读取状态是加乐观锁或读锁，变更状态时加写锁。
     */
    protected final StampedLock stateLock = new StampedLock();

    protected void enable(){
        this.available = true;
    }

    protected void disable() {
        this.available = false;
    }

    protected boolean isAvailable() {
        return available;
    }

    protected final Serializer<E> entrySerializer;
    protected final Serializer<Q> querySerializer;
    protected final Serializer<R> resultSerializer;

    protected final BufferPool bufferPool;

    protected ServerRpcAccessPoint serverRpcAccessPoint;
    protected final RpcAccessPointFactory rpcAccessPointFactory;
    protected StateServer rpcServer = null;

    protected final Map<URI, ServerRpc> remoteServers = new HashMap<>();
    private Config config;

    private ServerState serverState = ServerState.STOPPED;
    private ServerMetadata lastSavedServerMetadata = null;
    protected final EventBus eventBus;
    private final CompactJournalEntrySerializer compactJournalEntrySerializer = new CompactJournalEntrySerializer();
    private final ScalePartitionsEntrySerializer scalePartitionsEntrySerializer = new ScalePartitionsEntrySerializer();
    protected final Lock scalePartitionLock = new ReentrantLock(true);
    protected final Lock compactLock = new ReentrantLock(true);

    protected final Threads threads = ThreadsFactory.create();

    public Server(StateFactory<E, Q, R> stateFactory, Serializer<E> entrySerializer, Serializer<Q> querySerializer,
                  Serializer<R> resultSerializer, ScheduledExecutorService scheduledExecutor,
                  ExecutorService asyncExecutor, Properties properties){
        super(stateFactory, properties);
        this.scheduledExecutor = scheduledExecutor;
        this.asyncExecutor = asyncExecutor;
        this.config = toConfig(properties);
        this.threads.createThread(buildStateMachineThread());
        this.threads.createThread(buildFlushJournalThread());
        this.state = stateFactory.createState();
        this.entrySerializer = entrySerializer;
        this.querySerializer = querySerializer;
        this.resultSerializer = resultSerializer;
        this.eventBus = new EventBus(config.getRpcTimeoutMs());
        persistenceFactory = ServiceSupport.load(PersistenceFactory.class);
        metadataPersistence = persistenceFactory.createMetadataPersistenceInstance();
        bufferPool = ServiceSupport.load(BufferPool.class);
        rpcAccessPointFactory = ServiceSupport.load(RpcAccessPointFactory.class);
        serverRpcAccessPoint = rpcAccessPointFactory.createServerRpcAccessPoint(properties);
        journal = new Journal(
                persistenceFactory,
                bufferPool);

    }

    private AsyncLoopThread buildStateMachineThread() {
        return ThreadBuilder.builder()
                .name(STATE_MACHINE_THREAD)
                .condition(() ->this.serverState() == ServerState.RUNNING)
                .doWork(this::applyEntries)
                .sleepTime(50,100)
                .onException(e -> logger.warn("{} Exception: ", STATE_MACHINE_THREAD, e))
                .daemon(true)
                .build();
    }


    private AsyncLoopThread buildFlushJournalThread() {
        return ThreadBuilder.builder()
                .name(FLUSH_JOURNAL_THREAD)
                .condition(() ->this.serverState() == ServerState.RUNNING)
                .doWork(this::flushJournal)
                .sleepTime(config.getFlushIntervalMs(), config.getFlushIntervalMs())
                .onException(e -> logger.warn("{} Exception: ", FLUSH_JOURNAL_THREAD, e))
                .daemon(true)
                .build();
    }

    @Override
    public void init(URI uri, List<URI> voters) throws IOException {
        this.uri = uri;
        this.voters = voters;

        createMissingDirectories();

        metadataPersistence.recover(metadataPath(), properties);
        lastSavedServerMetadata = createServerMetadata();
        metadataPersistence.save(lastSavedServerMetadata);

    }

    private void createMissingDirectories() throws IOException {
        Files.createDirectories(metadataPath());
        Files.createDirectories(statePath());
        Files.createDirectories(snapshotsPath());
    }

    private Config toConfig(Properties properties) {
        Config config = new Config();
        config.setSnapshotStep(Integer.parseInt(
                properties.getProperty(
                        Config.SNAPSHOT_STEP_KEY,
                        String.valueOf(Config.DEFAULT_SNAPSHOT_STEP))));
        config.setRpcTimeoutMs(Long.parseLong(
                properties.getProperty(
                        Config.RPC_TIMEOUT_MS_KEY,
                        String.valueOf(Config.DEFAULT_RPC_TIMEOUT_MS))));
        config.setFlushIntervalMs(Long.parseLong(
                properties.getProperty(
                        Config.FLUSH_INTERVAL_MS_KEY,
                        String.valueOf(Config.DEFAULT_FLUSH_INTERVAL_MS))));

        config.setWorkingDir(Paths.get(
                properties.getProperty(Config.WORKING_DIR_KEY,
                        config.getWorkingDir().normalize().toString())));

        config.setGetStateBatchSize(Integer.parseInt(
                properties.getProperty(
                        Config.GET_STATE_BATCH_SIZE_KEY,
                        String.valueOf(Config.DEFAULT_GET_STATE_BATCH_SIZE))));

        return config;
    }

    protected Path workingDir() {
        return config.getWorkingDir();
    }

    protected Path snapshotsPath() {
        return workingDir().resolve("snapshots");
    }

    protected Path statePath() {
        return workingDir().resolve("state");
    }
    protected Path metadataPath() {
        return workingDir().resolve("metadata");
    }

    /**
     * 监听属性commitIndex的变化，
     * 当commitIndex变更时如果commitIndex > lastApplied，
     * 反复执行applyEntries直到lastApplied == commitIndex：
     *
     * 1. 如果需要，复制当前状态为新的快照保存到属性snapshots, 索引值为lastApplied。
     * 2. lastApplied自增，将log[lastApplied]应用到状态机，更新当前状态state；
     *
     */
    private void applyEntries()  {
        while ( state.lastApplied() < commitIndex) {
            takeASnapShotIfNeed();
            Entry storageEntry = journal.read(state.lastApplied());
            Map<String, String> customizedEventData = null;
            if(storageEntry.getHeader().getPartition() != RESERVED_PARTITION) {
                E entry = entrySerializer.parse(storageEntry.getEntry());
                long stamp = stateLock.writeLock();
                try {
                    customizedEventData = state.execute(entry, storageEntry.getHeader().getPartition(),
                            state.lastApplied(), storageEntry.getHeader().getBatchSize());
                } finally {
                    stateLock.unlockWrite(stamp);
                }
            } else {
                applyReservedEntry(storageEntry.getEntry()[0], storageEntry.getEntry());
            }
            state.next();
            onStateChanged();
<<<<<<< HEAD
=======
            // TODO 没必要异步
//            asyncExecutor.submit(this::onStateChanged);
>>>>>>> 13b97ec0
            Map<String, String> parameters = new HashMap<>(customizedEventData == null ? 1: customizedEventData.size() + 1);
            if(null != customizedEventData) {
                customizedEventData.forEach(parameters::put);
            }
            parameters.put("lastApplied", String.valueOf(state.lastApplied()));
            fireEvent(EventType.ON_STATE_CHANGE, parameters);
        }
    }

    protected void applyReservedEntry(int type, byte [] reservedEntry) {
        switch (type) {
            case ReservedEntry
                    .TYPE_LEADER_ANNOUNCEMENT:
                // Nothing to do.
                break;
            case ReservedEntry.TYPE_COMPACT_JOURNAL:
                compactJournalAsync(compactJournalEntrySerializer.parse(reservedEntry).getCompactIndices());
                break;
            case ReservedEntry.TYPE_SCALE_PARTITIONS:
                scalePartitions(scalePartitionsEntrySerializer.parse(reservedEntry).getPartitions());
                break;
            default:
                logger.warn("Invalid reserved entry type: {}.", type);
        }
    }

    private void scalePartitions(int[] partitions) {
        try {
            scalePartitionLock.lock();
            journal.rePartition(Arrays.stream(partitions).boxed().collect(Collectors.toSet()));
        } finally {
            scalePartitionLock.unlock();
        }

    }

    private void compactJournalAsync(Map<Integer, Long> compactIndices) {
        asyncExecutor.submit(() -> {
            try {
                compactLock.lock();
                journal.compactByPartition(compactIndices);
            } catch (IOException e) {
                logger.warn("Compact journal exception: ", e);
            } finally {
                compactLock.unlock();
            }

        });
    }

    protected void fireEvent(int eventType, Map<String, String> eventData) {
        eventBus.fireEvent(new Event(eventType, eventData));
    }


    /**
     * 当状态变化时触发事件
     */
    protected void onStateChanged() {}

    /**
     * 如果需要，保存一次快照
     */
    private void takeASnapShotIfNeed() {
        if(config.getSnapshotStep() > 0) {
            asyncExecutor.submit(() -> {
                try {
                    synchronized (snapshots) {
                        if (config.getSnapshotStep() > 0 && (snapshots.isEmpty() || state.lastApplied() - snapshots.lastKey() > config.getSnapshotStep())) {

                            State<E, Q, R> snapshot = state.takeASnapshot(snapshotsPath().resolve(String.valueOf(state.lastApplied())), journal);
                            snapshots.put(snapshot.lastApplied(), snapshot);
                        }
                    }
                } catch (IOException e) {
                    logger.warn("Take snapshot exception: ", e);
                }
            });
        }
    }

    @Override
    public CompletableFuture<QueryStateResponse> queryServerState(QueryStateRequest request) {
        return CompletableFuture.supplyAsync(() -> {
            try {
                QueryStateResponse response;
                long stamp = stateLock.tryOptimisticRead();
                response = new QueryStateResponse(
                        resultSerializer.serialize(
                            state.query(querySerializer.parse(request.getQuery())).get()),
                        state.lastApplied());
                if(!stateLock.validate(stamp)) {
                    stamp = stateLock.readLock();
                    try {
                        response = new QueryStateResponse(
                                resultSerializer.serialize(
                                        state.query(querySerializer.parse(request.getQuery())).get()),
                                state.lastApplied());

                    } finally {
                        stateLock.unlockRead(stamp);
                    }
                }
                return response;
            } catch (Throwable throwable) {
                return new QueryStateResponse(throwable);
            }
        }, asyncExecutor);
    }

    /**
     * 如果请求位置存在对应的快照，直接从快照中读取状态返回；如果请求位置不存在对应的快照，那么需要找到最近快照日志，以这个最近快照日志对应的快照为输入，从最近快照日志开始（不含）直到请求位置（含）依次在状态机中执行这些日志，执行完毕后得到的快照就是请求位置的对应快照，读取这个快照的状态返回给客户端即可。
     * 实现流程：
     *
     * 对比logIndex与在属性snapshots数组的上下界，检查请求位置是否越界，如果越界返回INDEX_OVERFLOW/INDEX_UNDERFLOW错误。
     * 查询snapshots[logIndex]是否存在，如果存在快照中读取状态返回，否则下一步；
     * 找到snapshots中距离logIndex最近且小于logIndex的快照位置和快照，记为nearestLogIndex和nearestSnapshot；
     * 从log中的索引位置nearestLogIndex + 1开始，读取N条日志，N = logIndex - nearestLogIndex获取待执行的日志数组execLogs[]；
     * 调用以nearestSnapshot为输入，依次在状态机stateMachine中执行execLogs，得到logIndex位置对应的快照，从快照中读取状态返回。
     */
    @Override
    public CompletableFuture<QueryStateResponse> querySnapshot(QueryStateRequest request) {
        return CompletableFuture.supplyAsync(() -> {

            try {
                if (request.getIndex() > state.lastApplied()) {
                    throw new IndexOverflowException();
                }


                long stamp = stateLock.tryOptimisticRead();
                if (request.getIndex() == state.lastApplied()) {
                    try {
                        return new QueryStateResponse(
                                resultSerializer.serialize(
                                        state.query(querySerializer.parse(request.getQuery())).get()),
                                state.lastApplied());
                    } catch (Throwable throwable) {
                        return new QueryStateResponse(throwable);
                    }
                }
                if(!stateLock.validate(stamp)) {
                    stamp = stateLock.readLock();
                    try {
                        if (request.getIndex() == state.lastApplied()) {
                            try {
                                return new QueryStateResponse(
                                        resultSerializer.serialize(
                                                state.query(querySerializer.parse(request.getQuery())).get()),
                                        state.lastApplied());
                            } catch (Throwable throwable) {
                                return new QueryStateResponse(throwable);
                            }
                        }
                    } finally {
                        stateLock.unlockRead(stamp);
                    }
                }


                State<E, Q, R> requestState = snapshots.get(request.getIndex());

                if (null == requestState) {
                    Map.Entry<Long, State<E, Q, R>> nearestSnapshot = snapshots.floorEntry(request.getIndex());
                    if (null == nearestSnapshot) {
                        throw new IndexUnderflowException();
                    }

                    List<RaftEntry> toBeExecutedEntries = new ArrayList<>(journal.batchRead(nearestSnapshot.getKey(), (int) (request.getIndex() - nearestSnapshot.getKey())));
                    Path tempSnapshotPath = snapshotsPath().resolve(String.valueOf(request.getIndex()));
                    if(Files.exists(tempSnapshotPath)) {
                        throw new ConcurrentModificationException(String.format("A snapshot of position %d is creating, please retry later.", request.getIndex()));
                    }
                    requestState = state.takeASnapshot(tempSnapshotPath, journal);
                    for (int i = 0; i < toBeExecutedEntries.size(); i++) {
                        RaftEntry entry = toBeExecutedEntries.get(i);
                        requestState.execute(entrySerializer.parse(entry.getEntry()), entry.getHeader().getPartition(),
                                nearestSnapshot.getKey() + i, entry.getHeader().getBatchSize());
                    }
                    if(requestState instanceof Flushable) {
                        ((Flushable ) requestState).flush();
                    }
                    snapshots.putIfAbsent(request.getIndex(), requestState);
                }
                return new QueryStateResponse(resultSerializer.serialize(requestState.query(querySerializer.parse(request.getQuery())).get()));
            } catch (Throwable throwable) {
                return new QueryStateResponse(throwable);
            }
        }, asyncExecutor);
    }

    @Override
    public void watch(EventWatcher eventWatcher) {
        this.eventBus.watch(eventWatcher);
    }

    @Override
    public void unWatch(EventWatcher eventWatcher) {
        this.eventBus.unWatch(eventWatcher);
    }

    @Override
    public CompletableFuture<AddPullWatchResponse> addPullWatch() {
        return CompletableFuture.supplyAsync(() ->
                new AddPullWatchResponse(eventBus.addPullWatch(), eventBus.pullIntervalMs()), asyncExecutor);
    }

    @Override
    public CompletableFuture<RemovePullWatchResponse> removePullWatch(RemovePullWatchRequest request) {
        return CompletableFuture
                .runAsync(() -> eventBus.removePullWatch(request.getPullWatchId()), asyncExecutor)
                .thenApply(v -> new RemovePullWatchResponse());
    }

    @Override
    public CompletableFuture<PullEventsResponse> pullEvents(PullEventsRequest request) {
        return CompletableFuture.supplyAsync(() -> {
            if(request.getAckSequence() >= 0 ) {
                eventBus.ackPullEvents(request.getPullWatchId(), request.getAckSequence());
            }
            return new PullEventsResponse(eventBus.pullEvents(request.getPullWatchId()));
        }, asyncExecutor);
    }

    @Override
    public CompletableFuture<GetServersResponse> getServers() {
        return CompletableFuture.supplyAsync(() -> new GetServersResponse(new ClusterConfiguration(leader, voters, observers)), asyncExecutor);
    }

    @Override
    public CompletableFuture<GetServerStateResponse> getServerState(GetServerStateRequest request) {
        return CompletableFuture.supplyAsync(() -> {
            if(!snapshots.isEmpty()) {

                long snapshotIndex = request.getLastIncludedIndex() + 1;
                if (snapshotIndex < 0) {
                    snapshotIndex = snapshots.lastKey();
                }
                State<E, Q, R> state = snapshots.get(snapshotIndex);
                if (null != state) {
                    byte [] data;
                    try {
                        data = state.readSerializedData(request.getOffset(),config.getGetStateBatchSize());
                    } catch (IOException e) {
                        throw new CompletionException(e);
                    }
                    return new GetServerStateResponse(
                            state.lastIncludedIndex(), state.lastIncludedTerm(),
                            request.getOffset(),
                            data,
                            request.getOffset() + data.length >= state.serializedDataSize());
                }
            }
            return new GetServerStateResponse(new NoSuchSnapshotException());
        }, asyncExecutor).exceptionally(GetServerStateResponse::new);
    }

    @Override
    public final void start() {
        this.serverState = ServerState.STARTING;
        doStart();
<<<<<<< HEAD
        threads.start();
        flushFuture = scheduledExecutor.scheduleAtFixedRate(this::flushState,
                ThreadLocalRandom.current().nextLong(10L, 100L),
=======
        stateMachineThread.start();
        flushFuture = scheduledExecutor.scheduleAtFixedRate(this::flush,
                ThreadLocalRandom.current().nextLong(10, 50),
>>>>>>> 13b97ec0
                config.getFlushIntervalMs(), TimeUnit.MILLISECONDS);
        rpcServer = rpcAccessPointFactory.bindServerService(this);
        rpcServer.start();
        this.serverState = ServerState.RUNNING;
    }

    protected abstract void doStart();
    /**
     * 刷盘：
     * 1. 日志
     * 2. 状态
     * 3. 元数据
     */
    private void flushAll() {
        journal.flush();
        flushState();
    }

    private void flushJournal() {
        this.journal.flush();
        onJournalFlushed();
    }

    protected void onJournalFlushed() {}

    private void flushState() {
        try {
            if (state instanceof Flushable) {
                ((Flushable) state).flush();
            }
            ServerMetadata serverMetadata = createServerMetadata();
            if (!serverMetadata.equals(lastSavedServerMetadata)) {
                metadataPersistence.save(serverMetadata);
                lastSavedServerMetadata = serverMetadata;
            }
        } catch(Throwable e) {
            logger.warn("Flush exception, commitIndex: {}, lastApplied: {}, server: {}: ",
                    commitIndex, state.lastApplied(), uri, e);
        }
    }

    protected ServerRpc getServerRpc(URI uri) {
        return remoteServers.computeIfAbsent(uri, uri1 -> serverRpcAccessPoint.getServerRpcAgent(uri1));
    }

    @Override
    public final void stop() {
        try {
            this.serverState = ServerState.STOPPING;
            doStop();
            remoteServers.values().forEach(ServerRpc::stop);
            if(rpcServer != null) {
                rpcServer.stop();
            }
            serverRpcAccessPoint.stop();
            threads.stop();
            stopAndWaitScheduledFeature(flushFuture, 1000L);
            if(persistenceFactory instanceof Closeable) {
                ((Closeable) persistenceFactory).close();
            }
            flushAll();
            this.serverState = ServerState.STOPPED;
        } catch (Throwable t) {
            t.printStackTrace();
            logger.warn("Exception: ", t);
        }
    }
    protected abstract void doStop();
    protected void stopAndWaitScheduledFeature(ScheduledFuture scheduledFuture, long timeout) throws TimeoutException {
        if (scheduledFuture != null) {
            long t0 = System.currentTimeMillis();
            while (!scheduledFuture.isDone()) {
                if(System.currentTimeMillis() - t0 > timeout) {
                    throw new TimeoutException("Wait for async job timeout!");
                }
                scheduledFuture.cancel(true);
                try {
                    Thread.sleep(50);
                } catch (InterruptedException e) {
                    logger.warn("Exception: ", e);
                }
            }
        }
    }

    /**
     * 从持久化存储恢复
     * 1. 元数据
     * 2. 状态和快照
     * 3. 日志
     */
    @Override
    public void recover() throws IOException {
        lastSavedServerMetadata = metadataPersistence.recover(metadataPath(), properties);
        onMetadataRecovered(lastSavedServerMetadata);
        recoverJournal(lastSavedServerMetadata.getPartitions());
        state.recover(statePath(), journal, properties);
        recoverSnapshots();
    }


    private void recoverJournal(Set<Integer> partitions) throws IOException {
        journal.recover(journalPath(), properties);
        journal.rePartition(partitions);
    }

    private Path journalPath() {
        return workingDir().resolve("journal");
    }
    private void recoverSnapshots() throws IOException {
        if(!Files.isDirectory(snapshotsPath())) {
            Files.createDirectories(snapshotsPath());
        }
        StreamSupport.stream(
                Files.newDirectoryStream(snapshotsPath(),
                        entry -> entry.getFileName().toString().matches("\\d+")
                    ).spliterator(), false)
                .map(path -> {
                    State<E, Q, R> snapshot = stateFactory.createState();
                    snapshot.recover(path, journal, properties);
                    if(Long.parseLong(path.getFileName().toString()) == snapshot.lastApplied()) {
                        return snapshot;
                    } else {
                        if(snapshot instanceof Closeable) {
                            try {
                                ((Closeable) snapshot).close();
                            } catch (IOException e) {
                                logger.warn("Exception: ", e);
                            }
                        }
                        return null;
                    }
                }).filter(Objects::nonNull)
                .forEach(snapshot -> snapshots.put(snapshot.lastApplied(), snapshot));
    }

    protected void onMetadataRecovered(ServerMetadata metadata) {
        this.uri = metadata.getThisServer();
        this.commitIndex = metadata.getCommitIndex();

        if(metadata.getPartitions() == null ) {
            metadata.setPartitions(new HashSet<>());
        }

        if(metadata.getPartitions().isEmpty()) {
            metadata.getPartitions().addAll(
                    Stream.of(RaftJournal.DEFAULT_PARTITION, RESERVED_PARTITION)
                            .collect(Collectors.toSet())
            );
        }

    }

    protected ServerMetadata createServerMetadata() {
        ServerMetadata serverMetadata = new ServerMetadata();
        serverMetadata.setThisServer(uri);
        serverMetadata.setCommitIndex(commitIndex);
        return serverMetadata;
    }

    protected long randomInterval(long interval) {
        return interval + Math.round(ThreadLocalRandom.current().nextDouble(-1 * RAND_INTERVAL_RANGE, RAND_INTERVAL_RANGE) * interval);
    }

    @Override
    public CompletableFuture<GetServerEntriesResponse> getServerEntries(GetServerEntriesRequest request) {
        return CompletableFuture.supplyAsync(() ->
                new GetServerEntriesResponse(
                        journal.readRaw(request.getIndex(), request.getMaxSize()),
                        journal.minIndex(), state.lastApplied()), asyncExecutor);
    }

    @Override
    public ServerState serverState() {
        return this.serverState;
    }

    protected long getRpcTimeoutMs() {
        return config.getRpcTimeoutMs();
    }

    public void compact(long indexExclusive) throws IOException {
        if(config.getSnapshotStep() > 0) {
            Map.Entry<Long, State<E, Q, R>> nearestEntry = snapshots.floorEntry(indexExclusive);
            SortedMap<Long, State<E, Q, R>> toBeRemoved = snapshots.headMap(nearestEntry.getKey());
            while (!toBeRemoved.isEmpty()) {
                toBeRemoved.remove(toBeRemoved.firstKey()).clear();
            }
            journal.compact(nearestEntry.getKey());
        } else {
            journal.compact(indexExclusive);
        }
    }

    public State<E, Q, R> getState() {
        return state;
    }

    static class Config {
<<<<<<< HEAD
        final static int DEFAULT_SNAPSHOT_STEP = 0;
=======
        // TODO 快照问题
        final static int DEFAULT_SNAPSHOT_STEP = 0;
//        final static int DEFAULT_SNAPSHOT_STEP = 128;
>>>>>>> 13b97ec0
        final static long DEFAULT_RPC_TIMEOUT_MS = 1000L;
        final static long DEFAULT_FLUSH_INTERVAL_MS = 50L;
        final static int DEFAULT_GET_STATE_BATCH_SIZE = 1024 * 1024;

        final static String SNAPSHOT_STEP_KEY = "snapshot_step";
        final static String RPC_TIMEOUT_MS_KEY = "rpc_timeout_ms";
        final static String FLUSH_INTERVAL_MS_KEY = "flush_interval_ms";
        final static String WORKING_DIR_KEY = "working_dir";
        final static String GET_STATE_BATCH_SIZE_KEY = "get_state_batch_size";

        private int snapshotStep = DEFAULT_SNAPSHOT_STEP;
        private long rpcTimeoutMs = DEFAULT_RPC_TIMEOUT_MS;
        private long flushIntervalMs = DEFAULT_FLUSH_INTERVAL_MS;
        private Path workingDir = Paths.get(System.getProperty("user.dir")).resolve("journalkeeper");
        private int getStateBatchSize = DEFAULT_GET_STATE_BATCH_SIZE;

        int getSnapshotStep() {
            return snapshotStep;
        }

        void setSnapshotStep(int snapshotStep) {
            this.snapshotStep = snapshotStep;
        }

        long getRpcTimeoutMs() {
            return rpcTimeoutMs;
        }

        void setRpcTimeoutMs(long rpcTimeoutMs) {
            this.rpcTimeoutMs = rpcTimeoutMs;
        }

        public long getFlushIntervalMs() {
            return flushIntervalMs;
        }

        public void setFlushIntervalMs(long flushIntervalMs) {
            this.flushIntervalMs = flushIntervalMs;
        }

        public Path getWorkingDir() {
            return workingDir;
        }

        public void setWorkingDir(Path workingDir) {
            this.workingDir = workingDir;
        }

        public int getGetStateBatchSize() {
            return getStateBatchSize;
        }

        public void setGetStateBatchSize(int getStateBatchSize) {
            this.getStateBatchSize = getStateBatchSize;
        }
    }
}<|MERGE_RESOLUTION|>--- conflicted
+++ resolved
@@ -1,3 +1,16 @@
+/**
+ * Licensed under the Apache License, Version 2.0 (the "License");
+ * you may not use this file except in compliance with the License.
+ * You may obtain a copy of the License at
+ *
+ *     http://www.apache.org/licenses/LICENSE-2.0
+ *
+ * Unless required by applicable law or agreed to in writing, software
+ * distributed under the License is distributed on an "AS IS" BASIS,
+ * WITHOUT WARRANTIES OR CONDITIONS OF ANY KIND, either express or implied.
+ * See the License for the specific language governing permissions and
+ * limitations under the License.
+ */
 package com.jd.journalkeeper.core.server;
 
 import com.jd.journalkeeper.base.Serializer;
@@ -320,11 +333,6 @@
             }
             state.next();
             onStateChanged();
-<<<<<<< HEAD
-=======
-            // TODO 没必要异步
-//            asyncExecutor.submit(this::onStateChanged);
->>>>>>> 13b97ec0
             Map<String, String> parameters = new HashMap<>(customizedEventData == null ? 1: customizedEventData.size() + 1);
             if(null != customizedEventData) {
                 customizedEventData.forEach(parameters::put);
@@ -586,15 +594,9 @@
     public final void start() {
         this.serverState = ServerState.STARTING;
         doStart();
-<<<<<<< HEAD
         threads.start();
         flushFuture = scheduledExecutor.scheduleAtFixedRate(this::flushState,
-                ThreadLocalRandom.current().nextLong(10L, 100L),
-=======
-        stateMachineThread.start();
-        flushFuture = scheduledExecutor.scheduleAtFixedRate(this::flush,
-                ThreadLocalRandom.current().nextLong(10, 50),
->>>>>>> 13b97ec0
+                ThreadLocalRandom.current().nextLong(10L, 50L),
                 config.getFlushIntervalMs(), TimeUnit.MILLISECONDS);
         rpcServer = rpcAccessPointFactory.bindServerService(this);
         rpcServer.start();
@@ -794,13 +796,7 @@
     }
 
     static class Config {
-<<<<<<< HEAD
         final static int DEFAULT_SNAPSHOT_STEP = 0;
-=======
-        // TODO 快照问题
-        final static int DEFAULT_SNAPSHOT_STEP = 0;
-//        final static int DEFAULT_SNAPSHOT_STEP = 128;
->>>>>>> 13b97ec0
         final static long DEFAULT_RPC_TIMEOUT_MS = 1000L;
         final static long DEFAULT_FLUSH_INTERVAL_MS = 50L;
         final static int DEFAULT_GET_STATE_BATCH_SIZE = 1024 * 1024;
