--- conflicted
+++ resolved
@@ -152,18 +152,16 @@
     CompletableFuture<GetOpeningTransactionsResponse> getOpeningTransactions();
 
     /**
-<<<<<<< HEAD
-     * 领导人检测
-     * @return See {@link CheckLeadershipResponse}
-     */
-    CompletableFuture<CheckLeadershipResponse> checkLeadership();
-=======
      * 获取当前所有快照
      * @return See {@link GetSnapshotsResponse}
      */
     CompletableFuture<GetSnapshotsResponse> getSnapshots();
 
->>>>>>> 65ebc032
+    /**
+     * 领导人检测
+     * @return See {@link CheckLeadershipResponse}
+     */
+    CompletableFuture<CheckLeadershipResponse> checkLeadership();
     /**
      * 添加事件监听器，当事件发生时会调用监听器
      * @see EventBus
