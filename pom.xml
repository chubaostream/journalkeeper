--- conflicted
+++ resolved
@@ -43,12 +43,9 @@
         <module>journalkeeper-examples</module>
         <module>journalkeeper-test</module>
         <module>journalkeeper-coordinating</module>
-<<<<<<< HEAD
-        <module>journalkeeper-sql</module>
-=======
         <module>journalkeeper-metric</module>
         <module>journalkeeper-metric-dropwizard</module>
->>>>>>> 3765634d
+        <module>journalkeeper-sql</module>
     </modules>
     <properties>
         <encoding>UTF-8</encoding>
